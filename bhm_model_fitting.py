# -*- coding: utf-8 -*-
"""
@author: Anonymous
"""

import time
import pickle
import numpy as np
import dataset_utils
import generative_model_utils as utils
import model_fitting_utils as model_utils
import bhm_parameter_estimation as estimate_utils


def fit_and_eval_block_hawkes(train_tuple, test_tuple, combined_tuple, nodes_not_in_train,
                              k_values_to_test=(1, 2, 3, 4, 5, 6, 7, 8, 9, 10),
                              local_search_max_iter=0, local_search_n_cores=-1,
                              plot_fitted_hist=False, verbose=False):

    """
    Fits the Block Hawkes model (BHM) to train and evaluates the log-likelihood on the test, by evaluating the
    log-likelihood on the combined dataset and subtracting the likelihood of train, dividing by number of events in test

    :param train_tuple, test_tuple, combined_tuple: A tuple of (event dict, number of nodes, duration)
    :param nodes_not_in_train: Nodes that are in the test data, but not in the train
    :param k_values_to_test: iterable obj of number of communities to fit
    :param local_search_max_iter: if >0, then the model is fitted using local search, else local search is not used.
    :param local_search_n_cores: Number of cores to be used for local search. Ignored if local_search_max_iter <= 0.
    :param plot_fitted_hist: If True, plots a histogram of the event count of read vs. fitted model.
    :param verbose: Prints details of the fit along the way.

    :return: (list) test log-likelihood per event for all `k_values_to_test`.
    """

    train_event_dict, train_num_nodes, train_duration = train_tuple
    test_event_dict, test_num_nodes, test_duration = test_tuple
    combined_event_dict, combined_num_nodes, combined_duration = combined_tuple

    total_tic = time.time()
    print("Log-likelihoods per event:")

    lls_per_event = []
    for num_classes in k_values_to_test:
        if verbose:
            print("K:", num_classes)

        tic = time.time()

        # Fitting the model to the train data
        train_node_membership, train_bp_mu, train_bp_alpha, train_bp_beta, train_block_pair_events = \
            estimate_utils.fit_block_model(train_event_dict, train_num_nodes, train_duration, num_classes,
                                           local_search_max_iter, local_search_n_cores,
                                           verbose=verbose)

        # Add nodes that were not in train to the largest block
        combined_node_membership = model_utils.assign_node_membership_for_missing_nodes(train_node_membership,
                                                                                        nodes_not_in_train)

        # Calculate log-likelihood given the entire dataset
        combined_block_pair_events = estimate_utils.event_dict_to_combined_block_pair_events(combined_event_dict,
                                                                                             combined_node_membership,
                                                                                             num_classes)

        combined_log_likelihood = estimate_utils.calc_full_log_likelihood(combined_block_pair_events,
                                                                          combined_node_membership,
                                                                          train_bp_mu, train_bp_alpha, train_bp_beta,
                                                                          combined_duration, num_classes,
                                                                          add_com_assig_log_prob=True)

        # Calculate log-likelihood given the train dataset
        train_log_likelihood = estimate_utils.calc_full_log_likelihood(train_block_pair_events, train_node_membership,
                                                                       train_bp_mu, train_bp_alpha, train_bp_beta,
                                                                       train_duration, num_classes,
                                                                       add_com_assig_log_prob=True)

        # Calculate per event log likelihood
        ll_per_event = model_utils.calc_per_event_log_likelihood(combined_log_likelihood, train_log_likelihood,
                                                                 test_event_dict, test_num_nodes)

        toc = time.time()
        lls_per_event.append(ll_per_event)

        # Print train and test log-likelihood per event
        train_n_events = np.sum(utils.event_dict_to_aggregated_adjacency(train_num_nodes, train_event_dict))
        print(f"K: {num_classes} - Train ll: {train_log_likelihood / train_n_events:.4f}", end=' - ')
        print(f"Test ll: {ll_per_event:.3f} - Took: {toc - tic:.2f}s")

        # Save results
        result_file_path = f'{dataset_utils.get_script_path()}/storage/results/fb_bhm_fit'
        with open(f'{result_file_path}/k{num_classes}-model-params.pckl', 'wb') as handle:
            pickle.dump([train_node_membership, train_bp_mu, train_bp_alpha, train_bp_beta, train_block_pair_events],
                        handle, protocol=pickle.HIGHEST_PROTOCOL)

        if plot_fitted_hist:
            estimate_utils.generate_fit_block_hawkes(train_event_dict, train_node_membership,
                                                     train_bp_mu, train_bp_alpha, train_bp_beta,
                                                     train_duration)

    total_toc = time.time()

    print(f"Total time elapsed: {total_toc - total_tic:.2f}s")

    return lls_per_event


# Running Block Hawkes model on Facebook, Enron, Reality Mining, and simulated data
if __name__ == "__main__":
    # Entire Facebook Dataset
    print("Facebook wall-post dataset")
    fb_train_tuple, fb_test_tuple, fb_combined_tuple, fb_nodes_not_in_train = \
        dataset_utils.load_facebook_wall(timestamp_max=1000, largest_connected_component_only=True, train_percentage=0.8)
    fit_and_eval_block_hawkes(fb_train_tuple, fb_test_tuple, fb_combined_tuple, fb_nodes_not_in_train,
<<<<<<< HEAD
                              local_search_max_iter=500, local_search_n_cores=25,
                              k_values_to_test=[1],
=======
                              local_search_max_iter=100000, local_search_n_cores=25,
                              k_values_to_test=[3],
>>>>>>> b5f45d75
                              plot_fitted_hist=False, verbose=False)

    # # Facebook Dataset
    # print("Facebook wall-post dataset")
    # fb_train_tuple, fb_test_tuple, fb_combined_tuple, fb_nodes_not_in_train = \
    #     dataset_utils.load_fb_train_test(remove_nodes_not_in_train=True)
    # fit_and_eval_block_hawkes(fb_train_tuple, fb_test_tuple, fb_combined_tuple, fb_nodes_not_in_train,
    #                           local_search_max_iter=500, local_search_n_cores=25,
    #                           k_values_to_test=[1, 2, 3],
    #                           plot_fitted_hist=False, verbose=False)

    # # Enron Dataset
    # print("Enron dataset")
    # k_range = [1, 2, 3, 4, 5, 6, 7, 8, 9, 10, 12, 14, 16, 18, 20, 25, 30, 35, 40, 45, 50, 55, 60, 65, 70, 75, 80, 85,
    #            90, 95, 100]
    # enron_train_tuple, enron_test_tuple, enron_combined_tuple, enron_nodes_not_in_train = \
    #     dataset_utils.load_enron_train_test(remove_nodes_not_in_train=False)
    # fit_and_eval_block_hawkes(enron_train_tuple, enron_test_tuple, enron_combined_tuple, enron_nodes_not_in_train,
    #                           local_search_max_iter=100000, local_search_n_cores=6,
    #                           k_values_to_test=[enron_train_tuple[1]], plot_fitted_hist=False, verbose=False)

    # # # Reality Mining
    # # print("Reality Mining")
    # rm_train_tuple, rm_test_tuple, rm_combined_tuple, rm_nodes_not_in_train = \
    #     dataset_utils.load_reality_mining_test_train(remove_nodes_not_in_train=True)
    # fit_and_eval_block_hawkes(rm_train_tuple, rm_test_tuple, rm_combined_tuple, rm_nodes_not_in_train,
    #                           local_search_max_iter=100000, local_search_n_cores=26,
    #                           k_values_to_test=[rm_train_tuple[1]], plot_fitted_hist=False, verbose=False)

    # # Simulated Data
    # print("Simulated Data:")
    # seed = None
    # n_classes = 4
    # n_nodes = 64
    # duration = 50
    # class_probs = np.ones(n_classes) / n_classes
    #
    # alpha = 0.6
    # beta = 0.8
    # mu_diag = 1.6
    # mu_off_diag = 0.8
    #
    # bp_alpha = np.ones((n_classes, n_classes), dtype=np.float) * alpha
    # bp_beta = np.ones((n_classes, n_classes), dtype=np.float) * beta
    # bp_mu = np.ones((n_classes, n_classes), dtype=np.float) * mu_off_diag
    # np.fill_diagonal(bp_mu, mu_diag)
    #
    # sim_node_membership, sim_event_dict = block_generative_model(n_nodes, class_probs,
    #                                                             bp_mu, bp_alpha, bp_beta,
    #                                                             duration, seed=seed)
    #
    # sim_event_list = utils.event_dict_to_event_list(sim_event_dict)
    # sim_train_tuple, sim_test_tuple, sim_combined_tuple, sim_nodes_not_in_train = \
    #     dataset_utils.split_event_list_to_train_test(sim_event_list, train_percentage=0.8)
    #
    # print(sim_train_tuple[-1])
    # print(sim_test_tuple[-1])
    # print(sim_combined_tuple[-1])
    # fit_and_eval_block_hawkes(sim_train_tuple, sim_test_tuple, sim_combined_tuple, sim_nodes_not_in_train)<|MERGE_RESOLUTION|>--- conflicted
+++ resolved
@@ -110,23 +110,8 @@
     fb_train_tuple, fb_test_tuple, fb_combined_tuple, fb_nodes_not_in_train = \
         dataset_utils.load_facebook_wall(timestamp_max=1000, largest_connected_component_only=True, train_percentage=0.8)
     fit_and_eval_block_hawkes(fb_train_tuple, fb_test_tuple, fb_combined_tuple, fb_nodes_not_in_train,
-<<<<<<< HEAD
                               local_search_max_iter=500, local_search_n_cores=25,
-                              k_values_to_test=[1],
-=======
-                              local_search_max_iter=100000, local_search_n_cores=25,
-                              k_values_to_test=[3],
->>>>>>> b5f45d75
-                              plot_fitted_hist=False, verbose=False)
-
-    # # Facebook Dataset
-    # print("Facebook wall-post dataset")
-    # fb_train_tuple, fb_test_tuple, fb_combined_tuple, fb_nodes_not_in_train = \
-    #     dataset_utils.load_fb_train_test(remove_nodes_not_in_train=True)
-    # fit_and_eval_block_hawkes(fb_train_tuple, fb_test_tuple, fb_combined_tuple, fb_nodes_not_in_train,
-    #                           local_search_max_iter=500, local_search_n_cores=25,
-    #                           k_values_to_test=[1, 2, 3],
-    #                           plot_fitted_hist=False, verbose=False)
+                              k_values_to_test=[1], plot_fitted_hist=False, verbose=False)
 
     # # Enron Dataset
     # print("Enron dataset")
