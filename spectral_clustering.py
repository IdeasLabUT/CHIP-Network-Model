--- conflicted
+++ resolved
@@ -41,13 +41,7 @@
         plt.grid(True)
         ax.tick_params(labelsize=20)
         plt.tight_layout()
-<<<<<<< HEAD
-        plt.rc('xtick', labelsize=12)
-        plt.rc('ytick', labelsize=12)
-=======
-
         plt.savefig(f'{plot_save_path}/singular_values.pdf')
->>>>>>> 5823f918
         plt.show()
 
     # Sort in decreasing order of magnitude
